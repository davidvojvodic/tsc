<<<<<<< HEAD
generator client {
  provider      = "prisma-client-js"
  binaryTargets = ["native", "debian-openssl-3.0.x"]
}

datasource db {
  provider = "mysql"
  url      = env("DATABASE_URL")
}

model User {
  id              String           @id @default(uuid())
  email           String           @unique
  name            String?
  createdAt       DateTime         @default(now())
  updatedAt       DateTime         @updatedAt
  emailVerified   Boolean          @default(false)
  image           String?          @db.Text
  banExpires      DateTime?
  banReason       String?          @db.Text
  banned          Boolean?         @default(false)
  role                  Role                   @default(USER)
  Account               Account[]
  pages                 Page[]
  quizSubmissions       QuizSubmission[]
  Session               Session[]
  passwordResetRequests PasswordResetRequest[]
  contactSubmissions    ContactSubmission[]

  @@map("user")
}

model Session {
  id             String   @id @default(uuid())
  expiresAt      DateTime
  ipAddress      String?  @db.VarChar(45)
  userAgent      String?  @db.Text
  userId         String
  createdAt      DateTime @default(now())
  impersonatedBy String?
  token          String   @unique @db.VarChar(255)
  updatedAt      DateTime @updatedAt
  user           User     @relation(fields: [userId], references: [id], onDelete: Cascade)

  @@index([userId])
  @@map("session")
}

model Account {
  id                    String    @id @default(uuid())
  accountId             String
  providerId            String
  userId                String
  accessToken           String?   @db.Text
  refreshToken          String?   @db.Text
  idToken               String?   @db.Text
  expiresAt             DateTime?
  password              String?   @db.Text
  accessTokenExpiresAt  DateTime?
  createdAt             DateTime  @default(now())
  refreshTokenExpiresAt DateTime?
  scope                 String?   @db.Text
  updatedAt             DateTime  @updatedAt
  user                  User      @relation(fields: [userId], references: [id], onDelete: Cascade)

  @@index([userId])
  @@map("account")
}

model Verification {
  id         String    @id @default(uuid())
  identifier String    @db.VarChar(255)
  value      String    @db.Text
  expiresAt  DateTime
  createdAt  DateTime? @default(now())
  updatedAt  DateTime? @updatedAt

  @@index([identifier])
  @@map("verification")
}

model Post {
  id          String    @id @default(uuid())
  title       String    @db.VarChar(255)
  title_sl    String?   @db.VarChar(255)
  title_hr    String?   @db.VarChar(255)
  slug        String    @unique @db.VarChar(255)
  content     String    @db.Text
  content_sl  String?   @db.Text
  content_hr  String?   @db.Text
  excerpt     String?   @db.Text
  excerpt_sl  String?   @db.Text
  excerpt_hr  String?   @db.Text
  featured    Boolean   @default(false)
  published   Boolean   @default(false)
  publishedAt DateTime?
  coverId     String?
  createdAt   DateTime  @default(now())
  updatedAt   DateTime  @updatedAt
  projectId   String?
  authorName  String    @default("Admin") @db.VarChar(255)
  cover       Media?    @relation(fields: [coverId], references: [id])
  Project     Project?  @relation(fields: [projectId], references: [id])

  @@index([slug])
  @@index([projectId])
  @@index([coverId], map: "post_coverId_fkey")
  @@map("post")
}

model Page {
  id          String    @id @default(uuid())
  title       String    @db.VarChar(255)
  title_sl    String?   @db.VarChar(255)
  title_hr    String?   @db.VarChar(255)
  slug        String    @unique @db.VarChar(255)
  content     String    @db.Text
  content_sl  String?   @db.Text
  content_hr  String?   @db.Text
  published   Boolean   @default(false)
  publishedAt DateTime?
  authorId    String
  parentId    String?
  createdAt   DateTime  @default(now())
  updatedAt   DateTime  @updatedAt
  mediaId     String?
  projectId   String?
  author      User      @relation(fields: [authorId], references: [id])
  Media       Media?    @relation(fields: [mediaId], references: [id])
  parent      Page?     @relation("PageToPage", fields: [parentId], references: [id])
  children    Page[]    @relation("PageToPage")
  Project     Project?  @relation(fields: [projectId], references: [id])

  @@index([slug])
  @@index([authorId])
  @@index([mediaId], map: "page_mediaId_fkey")
  @@index([parentId], map: "page_parentId_fkey")
  @@index([projectId], map: "page_projectId_fkey")
  @@map("page")
}

model Media {
  id             String                   @id @default(uuid())
  filename       String                   @db.VarChar(255)
  url            String                   @db.Text
  mimeType       String                   @db.VarChar(100)
  size           Int
  type           MediaType                @default(OTHER)
  alt            String?                  @db.Text
  alt_sl         String?                  @db.Text
  alt_hr         String?                  @db.Text
  createdAt      DateTime                 @default(now())
  updatedAt      DateTime                 @updatedAt
  projectId      String?
  Project        Project?                 @relation(fields: [projectId], references: [id])
  pages          Page[]
  posts          Post[]
  projectHero    Project[]                @relation("ProjectHero")
  activities     ProjectActivityToMedia[]
  projectGallery ProjectToGallery[]
  teachers       Teacher[]
  testimonials   Testimonial[]

  @@index([projectId])
  @@map("media")
}

model Material {
  id             String                      @id @default(uuid())
  title          String                      @db.VarChar(255)
  title_sl       String?                     @db.VarChar(255)
  title_hr       String?                     @db.VarChar(255)
  description    String?                     @db.Text
  description_sl String?                     @db.Text
  description_hr String?                     @db.Text
  type           MaterialType                @default(OTHER)
  url            String                      @db.Text
  filename       String                      @db.VarChar(255)
  fileKey        String                      @db.VarChar(255)
  size           Int
  downloads      Int                         @default(0)
  published      Boolean                     @default(true)
  category       String?                     @db.VarChar(100)
  category_sl    String?                     @db.VarChar(100)
  category_hr    String?                     @db.VarChar(100)
  createdAt      DateTime                    @default(now())
  updatedAt      DateTime                    @updatedAt
  language       String                      @default("en") @db.VarChar(10)
  activities     ProjectActivityToMaterial[]

  @@index([type])
  @@index([category])
  @@map("material")
}

model Teacher {
  id           String                     @id @default(uuid())
  name         String                     @db.VarChar(255)
  title        String?                    @db.VarChar(255)
  title_sl     String?                    @db.VarChar(255)
  title_hr     String?                    @db.VarChar(255)
  bio          String?                    @db.Text
  bio_sl       String?                    @db.Text
  bio_hr       String?                    @db.Text
  photoId      String?
  email        String?                    @db.VarChar(255)
  displayOrder Int                        @default(0)
  createdAt    DateTime                   @default(now())
  updatedAt    DateTime                   @updatedAt
  school       String?                    @db.VarChar(255)
  activities   ProjectActivityToTeacher[]
  quizzes      Quiz[]
  photo        Media?                     @relation(fields: [photoId], references: [id])
  projects     TeacherToProject[]

  @@index([photoId], map: "teacher_photoId_fkey")
  @@map("teacher")
}

model Quiz {
  id             String           @id @default(uuid())
  title          String           @db.VarChar(255)
  title_sl       String?          @db.VarChar(255)
  title_hr       String?          @db.VarChar(255)
  description    String?          @db.Text
  description_sl String?          @db.Text
  description_hr String?          @db.Text
  teacherId      String
  createdAt      DateTime         @default(now())
  updatedAt      DateTime         @updatedAt
  projectId      String?
  questions      Question[]
  Project        Project?         @relation(fields: [projectId], references: [id])
  teacher        Teacher          @relation(fields: [teacherId], references: [id])
  submissions    QuizSubmission[]

  @@index([teacherId])
  @@index([projectId])
  @@map("quiz")
}

model Question {
  id                String       @id @default(uuid())
  text              String       @db.Text
  text_sl           String?      @db.Text
  text_hr           String?      @db.Text
  questionType      QuestionType @default(SINGLE_CHOICE)
  answersData       Json?
  migrationVersion  Int          @default(1)
  quizId            String
  correctOptionId   String?      @unique
  createdAt         DateTime     @default(now())
  updatedAt         DateTime     @updatedAt
  options           Option[]     @relation("QuestionOptions")
  correctOption     Option?      @relation("CorrectAnswer", fields: [correctOptionId], references: [id])
  quiz              Quiz         @relation(fields: [quizId], references: [id])

  @@index([quizId])
  @@index([questionType])
  @@index([migrationVersion])
  @@index([quizId, questionType])
  @@map("question")
}

model Option {
  id                    String    @id @default(uuid())
  text                  String    @db.Text
  text_sl               String?   @db.Text
  text_hr               String?   @db.Text
  questionId            String
  correct               Boolean   @default(false)
  createdAt             DateTime  @default(now())
  updatedAt             DateTime  @updatedAt
  question              Question  @relation("QuestionOptions", fields: [questionId], references: [id], onDelete: Cascade)
  correctAnswerQuestion Question? @relation("CorrectAnswer")

  @@index([questionId])
  @@map("option")
}

model QuizSubmission {
  id        String   @id @default(uuid())
  quizId    String
  userId    String
  score     Float
  answers   Json
  createdAt DateTime @default(now())
  updatedAt DateTime @updatedAt
  quiz      Quiz     @relation(fields: [quizId], references: [id])
  user      User     @relation(fields: [userId], references: [id])

  @@index([quizId])
  @@index([userId])
  @@map("quiz_submission")
}

model Project {
  id             String             @id @default(uuid())
  name           String             @db.VarChar(255)
  name_sl        String?            @db.VarChar(255)
  name_hr        String?            @db.VarChar(255)
  slug           String             @unique @db.VarChar(255)
  description    String?            @db.Text
  description_sl String?            @db.Text
  description_hr String?            @db.Text
  published      Boolean            @default(false)
  publishedAt    DateTime?
  featured       Boolean            @default(false)
  heroImageId    String?
  createdAt      DateTime           @default(now())
  updatedAt      DateTime           @updatedAt
  Media          Media[]
  pages          Page[]
  posts          Post[]
  heroImage      Media?             @relation("ProjectHero", fields: [heroImageId], references: [id])
  timeline       ProjectPhase[]
  gallery        ProjectToGallery[]
  quizzes        Quiz[]
  teachers       TeacherToProject[]

  @@index([slug])
  @@index([heroImageId], map: "project_heroImageId_fkey")
  @@map("project")
}

model ProjectPhase {
  id         String            @id @default(uuid())
  title      String            @db.VarChar(255)
  title_sl   String?           @db.VarChar(255)
  title_hr   String?           @db.VarChar(255)
  startDate  DateTime?
  endDate    DateTime?
  completed  Boolean           @default(false)
  order      Int
  projectId  String
  createdAt  DateTime          @default(now())
  updatedAt  DateTime          @updatedAt
  activities ProjectActivity[]
  project    Project           @relation(fields: [projectId], references: [id], onDelete: Cascade)

  @@index([projectId])
  @@map("project_phase")
}

model Testimonial {
  id         String   @id @default(uuid())
  name       String   @db.VarChar(255)
  role       String   @db.VarChar(255)
  role_sl    String?  @db.VarChar(255)
  role_hr    String?  @db.VarChar(255)
  content    String   @db.Text
  content_sl String?  @db.Text
  content_hr String?  @db.Text
  photoId    String?
  featured   Boolean  @default(false)
  published  Boolean  @default(false)
  createdAt  DateTime @default(now())
  updatedAt  DateTime @updatedAt
  photo      Media?   @relation(fields: [photoId], references: [id])

  @@index([photoId], map: "testimonial_photoId_fkey")
  @@map("testimonial")
}

model ProjectActivity {
  id             String                      @id @default(uuid())
  title          String                      @db.VarChar(255)
  title_sl       String?                     @db.VarChar(255)
  title_hr       String?                     @db.VarChar(255)
  description    String                      @db.Text
  description_sl String?                     @db.Text
  description_hr String?                     @db.Text
  order          Int                         @default(0)
  phaseId        String
  createdAt      DateTime                    @default(now())
  updatedAt      DateTime                    @updatedAt
  phase          ProjectPhase                @relation(fields: [phaseId], references: [id], onDelete: Cascade)
  materials      ProjectActivityToMaterial[]
  images         ProjectActivityToMedia[]
  teachers       ProjectActivityToTeacher[]

  @@index([phaseId])
  @@map("project_activity")
}

model TeacherToProject {
  id        String   @id @default(uuid())
  teacherId String
  projectId String
  createdAt DateTime @default(now())
  project   Project  @relation(fields: [projectId], references: [id], onDelete: Cascade)
  teacher   Teacher  @relation(fields: [teacherId], references: [id], onDelete: Cascade)

  @@unique([teacherId, projectId])
  @@index([projectId], map: "teacher_to_project_projectId_fkey")
  @@map("teacher_to_project")
}

model ProjectToGallery {
  id        String   @id @default(uuid())
  projectId String
  mediaId   String
  createdAt DateTime @default(now())
  media     Media    @relation(fields: [mediaId], references: [id], onDelete: Cascade)
  project   Project  @relation(fields: [projectId], references: [id], onDelete: Cascade)

  @@unique([projectId, mediaId])
  @@index([mediaId], map: "project_to_gallery_mediaId_fkey")
  @@map("project_to_gallery")
}

model ProjectActivityToTeacher {
  id         String          @id @default(uuid())
  activityId String
  teacherId  String
  createdAt  DateTime        @default(now())
  activity   ProjectActivity @relation(fields: [activityId], references: [id], onDelete: Cascade)
  teacher    Teacher         @relation(fields: [teacherId], references: [id], onDelete: Cascade)

  @@unique([activityId, teacherId])
  @@index([teacherId], map: "project_activity_to_teacher_teacherId_fkey")
  @@map("project_activity_to_teacher")
}

model ProjectActivityToMedia {
  id         String          @id @default(uuid())
  activityId String
  mediaId    String
  createdAt  DateTime        @default(now())
  order      Int?
  activity   ProjectActivity @relation(fields: [activityId], references: [id], onDelete: Cascade)
  media      Media           @relation(fields: [mediaId], references: [id], onDelete: Cascade)

  @@unique([activityId, mediaId])
  @@index([activityId, order])
  @@index([mediaId], map: "project_activity_to_media_mediaId_fkey")
  @@map("project_activity_to_media")
}

model ProjectActivityToMaterial {
  id         String          @id @default(uuid())
  activityId String
  materialId String
  createdAt  DateTime        @default(now())
  activity   ProjectActivity @relation(fields: [activityId], references: [id], onDelete: Cascade)
  material   Material        @relation(fields: [materialId], references: [id], onDelete: Cascade)

  @@unique([activityId, materialId])
  @@index([materialId], map: "project_activity_to_material_materialId_fkey")
  @@map("project_activity_to_material")
}

model PasswordResetRequest {
  id          String    @id @default(cuid())
  userId      String
  status      String    @default("PENDING")
  reason      String?   @db.Text
  requestedAt DateTime  @default(now())
  processedAt DateTime?
  processedBy String?
  adminNotes  String?   @db.Text
  expiresAt   DateTime
  createdAt   DateTime  @default(now())
  updatedAt   DateTime  @updatedAt

  User        User      @relation(fields: [userId], references: [id])

  @@index([userId])
  @@index([status])
  @@index([expiresAt])
  @@map("password_reset_request")
}

model ContactSubmission {
  id        String   @id @default(uuid())
  name      String?  @db.VarChar(255)
  email     String   @db.VarChar(255)
  message   String   @db.Text
  status    String   @default("unread") @db.VarChar(50)
  userId    String?
  createdAt DateTime @default(now())
  updatedAt DateTime @updatedAt

  user      User?    @relation(fields: [userId], references: [id])

  @@index([status])
  @@index([userId])
  @@index([createdAt])
  @@map("contact_submission")
}

model MigrationAudit {
  id             String   @id @default(uuid())
  tableName      String   @db.VarChar(100)
  operation      String   @db.VarChar(50)
  oldData        Json?
  newData        Json?
  migrationPhase Int
  createdAt      DateTime @default(now())
  userId         String?

  @@index([tableName, migrationPhase])
  @@index([createdAt])
  @@map("migration_audit")
}

enum Role {
  USER
  ADMIN
  TEACHER
}

enum QuestionType {
  SINGLE_CHOICE
  MULTIPLE_CHOICE
  TEXT_INPUT
  DROPDOWN
  ORDERING
  MATCHING
  DRAG_DROP_IMAGE
}

enum MediaType {
  IMAGE
  DOCUMENT
  VIDEO
  AUDIO
  OTHER
}

enum MaterialType {
  PDF
  WORD
  EXCEL
  POWERPOINT
  OTHER
}
=======
generator client {
  provider      = "prisma-client-js"
  binaryTargets = ["native", "debian-openssl-3.0.x"]
}

datasource db {
  provider = "mysql"
  url      = env("DATABASE_URL")
}

model User {
  id                    String                 @id @default(uuid())
  email                 String                 @unique
  name                  String?
  createdAt             DateTime               @default(now())
  updatedAt             DateTime               @updatedAt
  emailVerified         Boolean                @default(false)
  image                 String?                @db.Text
  banExpires            DateTime?
  banReason             String?                @db.Text
  banned                Boolean?               @default(false)
  role                  Role                   @default(USER)
  Account               Account[]
  contactSubmissions    ContactSubmission[]
  pages                 Page[]
  passwordResetRequests PasswordResetRequest[]
  quizSubmissions       QuizSubmission[]
  Session               Session[]

  @@map("user")
}

model Session {
  id             String   @id @default(uuid())
  expiresAt      DateTime
  ipAddress      String?  @db.VarChar(45)
  userAgent      String?  @db.Text
  userId         String
  createdAt      DateTime @default(now())
  impersonatedBy String?
  token          String   @unique @db.VarChar(255)
  updatedAt      DateTime @updatedAt
  user           User     @relation(fields: [userId], references: [id], onDelete: Cascade)

  @@index([userId])
  @@map("session")
}

model Account {
  id                    String    @id @default(uuid())
  accountId             String
  providerId            String
  userId                String
  accessToken           String?   @db.Text
  refreshToken          String?   @db.Text
  idToken               String?   @db.Text
  expiresAt             DateTime?
  password              String?   @db.Text
  accessTokenExpiresAt  DateTime?
  createdAt             DateTime  @default(now())
  refreshTokenExpiresAt DateTime?
  scope                 String?   @db.Text
  updatedAt             DateTime  @updatedAt
  user                  User      @relation(fields: [userId], references: [id], onDelete: Cascade)

  @@index([userId])
  @@map("account")
}

model Verification {
  id         String    @id @default(uuid())
  identifier String    @db.VarChar(255)
  value      String    @db.Text
  expiresAt  DateTime
  createdAt  DateTime? @default(now())
  updatedAt  DateTime? @updatedAt

  @@index([identifier])
  @@map("verification")
}

model Post {
  id          String    @id @default(uuid())
  title       String    @db.VarChar(255)
  title_sl    String?   @db.VarChar(255)
  title_hr    String?   @db.VarChar(255)
  slug        String    @unique @db.VarChar(255)
  content     String    @db.Text
  content_sl  String?   @db.Text
  content_hr  String?   @db.Text
  excerpt     String?   @db.Text
  excerpt_sl  String?   @db.Text
  excerpt_hr  String?   @db.Text
  featured    Boolean   @default(false)
  published   Boolean   @default(false)
  publishedAt DateTime?
  coverId     String?
  createdAt   DateTime  @default(now())
  updatedAt   DateTime  @updatedAt
  projectId   String?
  authorName  String    @default("Admin") @db.VarChar(255)
  cover       Media?    @relation(fields: [coverId], references: [id])
  Project     Project?  @relation(fields: [projectId], references: [id])

  @@index([slug])
  @@index([projectId])
  @@index([coverId], map: "post_coverId_fkey")
  @@map("post")
}

model Page {
  id          String    @id @default(uuid())
  title       String    @db.VarChar(255)
  title_sl    String?   @db.VarChar(255)
  title_hr    String?   @db.VarChar(255)
  slug        String    @unique @db.VarChar(255)
  content     String    @db.Text
  content_sl  String?   @db.Text
  content_hr  String?   @db.Text
  published   Boolean   @default(false)
  publishedAt DateTime?
  authorId    String
  parentId    String?
  createdAt   DateTime  @default(now())
  updatedAt   DateTime  @updatedAt
  mediaId     String?
  projectId   String?
  author      User      @relation(fields: [authorId], references: [id])
  Media       Media?    @relation(fields: [mediaId], references: [id])
  parent      Page?     @relation("PageToPage", fields: [parentId], references: [id])
  children    Page[]    @relation("PageToPage")
  Project     Project?  @relation(fields: [projectId], references: [id])

  @@index([slug])
  @@index([authorId])
  @@index([mediaId], map: "page_mediaId_fkey")
  @@index([parentId], map: "page_parentId_fkey")
  @@index([projectId], map: "page_projectId_fkey")
  @@map("page")
}

model Media {
  id             String                   @id @default(uuid())
  filename       String                   @db.VarChar(255)
  url            String                   @db.Text
  mimeType       String                   @db.VarChar(100)
  size           Int
  type           MediaType                @default(OTHER)
  alt            String?                  @db.Text
  alt_sl         String?                  @db.Text
  alt_hr         String?                  @db.Text
  createdAt      DateTime                 @default(now())
  updatedAt      DateTime                 @updatedAt
  projectId      String?
  Project        Project?                 @relation(fields: [projectId], references: [id])
  pages          Page[]
  posts          Post[]
  projectHero    Project[]                @relation("ProjectHero")
  activities     ProjectActivityToMedia[]
  projectGallery ProjectToGallery[]
  teachers       Teacher[]
  testimonials   Testimonial[]

  @@index([projectId])
  @@map("media")
}

model Material {
  id             String                      @id @default(uuid())
  title          String                      @db.VarChar(255)
  title_sl       String?                     @db.VarChar(255)
  title_hr       String?                     @db.VarChar(255)
  description    String?                     @db.Text
  description_sl String?                     @db.Text
  description_hr String?                     @db.Text
  type           MaterialType                @default(OTHER)
  url            String                      @db.Text
  filename       String                      @db.VarChar(255)
  fileKey        String                      @db.VarChar(255)
  size           Int
  downloads      Int                         @default(0)
  published      Boolean                     @default(true)
  category       String?                     @db.VarChar(100)
  category_sl    String?                     @db.VarChar(100)
  category_hr    String?                     @db.VarChar(100)
  createdAt      DateTime                    @default(now())
  updatedAt      DateTime                    @updatedAt
  language       String                      @default("en") @db.VarChar(10)
  activities     ProjectActivityToMaterial[]

  @@index([type])
  @@index([category])
  @@map("material")
}

model Teacher {
  id           String                     @id @default(uuid())
  name         String                     @db.VarChar(255)
  title        String?                    @db.VarChar(255)
  title_sl     String?                    @db.VarChar(255)
  title_hr     String?                    @db.VarChar(255)
  bio          String?                    @db.Text
  bio_sl       String?                    @db.Text
  bio_hr       String?                    @db.Text
  photoId      String?
  email        String?                    @db.VarChar(255)
  displayOrder Int                        @default(0)
  createdAt    DateTime                   @default(now())
  updatedAt    DateTime                   @updatedAt
  school       String?                    @db.VarChar(255)
  visible      Boolean                    @default(true)
  activities   ProjectActivityToTeacher[]
  quizzes      Quiz[]
  photo        Media?                     @relation(fields: [photoId], references: [id])
  projects     TeacherToProject[]

  @@index([photoId], map: "teacher_photoId_fkey")
  @@map("teacher")
}

model Quiz {
  id             String           @id @default(uuid())
  title          String           @db.VarChar(255)
  title_sl       String?          @db.VarChar(255)
  title_hr       String?          @db.VarChar(255)
  description    String?          @db.Text
  description_sl String?          @db.Text
  description_hr String?          @db.Text
  teacherId      String
  createdAt      DateTime         @default(now())
  updatedAt      DateTime         @updatedAt
  projectId      String?
  questions      Question[]
  Project        Project?         @relation(fields: [projectId], references: [id])
  teacher        Teacher          @relation(fields: [teacherId], references: [id])
  submissions    QuizSubmission[]

  @@index([teacherId])
  @@index([projectId])
  @@map("quiz")
}

model Question {
  id              String   @id @default(uuid())
  text            String   @db.Text
  text_sl         String?  @db.Text
  text_hr         String?  @db.Text
  quizId          String
  correctOptionId String?  @unique
  createdAt       DateTime @default(now())
  updatedAt       DateTime @updatedAt
  options         Option[] @relation("QuestionOptions")
  correctOption   Option?  @relation("CorrectAnswer", fields: [correctOptionId], references: [id])
  quiz            Quiz     @relation(fields: [quizId], references: [id])

  @@index([quizId])
  @@map("question")
}

model Option {
  id                    String    @id @default(uuid())
  text                  String    @db.Text
  text_sl               String?   @db.Text
  text_hr               String?   @db.Text
  questionId            String
  correct               Boolean   @default(false)
  createdAt             DateTime  @default(now())
  updatedAt             DateTime  @updatedAt
  question              Question  @relation("QuestionOptions", fields: [questionId], references: [id], onDelete: Cascade)
  correctAnswerQuestion Question? @relation("CorrectAnswer")

  @@index([questionId])
  @@map("option")
}

model QuizSubmission {
  id        String   @id @default(uuid())
  quizId    String
  userId    String
  score     Float
  answers   Json
  createdAt DateTime @default(now())
  updatedAt DateTime @updatedAt
  quiz      Quiz     @relation(fields: [quizId], references: [id])
  user      User     @relation(fields: [userId], references: [id])

  @@index([quizId])
  @@index([userId])
  @@map("quiz_submission")
}

model Project {
  id             String             @id @default(uuid())
  name           String             @db.VarChar(255)
  name_sl        String?            @db.VarChar(255)
  name_hr        String?            @db.VarChar(255)
  slug           String             @unique @db.VarChar(255)
  description    String?            @db.Text
  description_sl String?            @db.Text
  description_hr String?            @db.Text
  published      Boolean            @default(false)
  publishedAt    DateTime?
  featured       Boolean            @default(false)
  heroImageId    String?
  createdAt      DateTime           @default(now())
  updatedAt      DateTime           @updatedAt
  Media          Media[]
  pages          Page[]
  posts          Post[]
  heroImage      Media?             @relation("ProjectHero", fields: [heroImageId], references: [id])
  timeline       ProjectPhase[]
  gallery        ProjectToGallery[]
  quizzes        Quiz[]
  teachers       TeacherToProject[]

  @@index([slug])
  @@index([heroImageId], map: "project_heroImageId_fkey")
  @@map("project")
}

model ProjectPhase {
  id         String            @id @default(uuid())
  title      String            @db.VarChar(255)
  title_sl   String?           @db.VarChar(255)
  title_hr   String?           @db.VarChar(255)
  startDate  DateTime?
  endDate    DateTime?
  completed  Boolean           @default(false)
  order      Int
  projectId  String
  createdAt  DateTime          @default(now())
  updatedAt  DateTime          @updatedAt
  activities ProjectActivity[]
  project    Project           @relation(fields: [projectId], references: [id], onDelete: Cascade)

  @@index([projectId])
  @@map("project_phase")
}

model Testimonial {
  id         String   @id @default(uuid())
  name       String   @db.VarChar(255)
  role       String   @db.VarChar(255)
  role_sl    String?  @db.VarChar(255)
  role_hr    String?  @db.VarChar(255)
  content    String   @db.Text
  content_sl String?  @db.Text
  content_hr String?  @db.Text
  photoId    String?
  featured   Boolean  @default(false)
  published  Boolean  @default(false)
  createdAt  DateTime @default(now())
  updatedAt  DateTime @updatedAt
  photo      Media?   @relation(fields: [photoId], references: [id])

  @@index([photoId], map: "testimonial_photoId_fkey")
  @@map("testimonial")
}

model ProjectActivity {
  id             String                      @id @default(uuid())
  title          String                      @db.VarChar(255)
  title_sl       String?                     @db.VarChar(255)
  title_hr       String?                     @db.VarChar(255)
  description    String                      @db.Text
  description_sl String?                     @db.Text
  description_hr String?                     @db.Text
  order          Int                         @default(0)
  phaseId        String
  createdAt      DateTime                    @default(now())
  updatedAt      DateTime                    @updatedAt
  phase          ProjectPhase                @relation(fields: [phaseId], references: [id], onDelete: Cascade)
  materials      ProjectActivityToMaterial[]
  images         ProjectActivityToMedia[]
  teachers       ProjectActivityToTeacher[]

  @@index([phaseId])
  @@map("project_activity")
}

model TeacherToProject {
  id        String   @id @default(uuid())
  teacherId String
  projectId String
  createdAt DateTime @default(now())
  project   Project  @relation(fields: [projectId], references: [id], onDelete: Cascade)
  teacher   Teacher  @relation(fields: [teacherId], references: [id], onDelete: Cascade)

  @@unique([teacherId, projectId])
  @@index([projectId], map: "teacher_to_project_projectId_fkey")
  @@map("teacher_to_project")
}

model ProjectToGallery {
  id        String   @id @default(uuid())
  projectId String
  mediaId   String
  createdAt DateTime @default(now())
  media     Media    @relation(fields: [mediaId], references: [id], onDelete: Cascade)
  project   Project  @relation(fields: [projectId], references: [id], onDelete: Cascade)

  @@unique([projectId, mediaId])
  @@index([mediaId], map: "project_to_gallery_mediaId_fkey")
  @@map("project_to_gallery")
}

model ProjectActivityToTeacher {
  id         String          @id @default(uuid())
  activityId String
  teacherId  String
  createdAt  DateTime        @default(now())
  activity   ProjectActivity @relation(fields: [activityId], references: [id], onDelete: Cascade)
  teacher    Teacher         @relation(fields: [teacherId], references: [id], onDelete: Cascade)

  @@unique([activityId, teacherId])
  @@index([teacherId], map: "project_activity_to_teacher_teacherId_fkey")
  @@map("project_activity_to_teacher")
}

model ProjectActivityToMedia {
  id         String          @id @default(uuid())
  activityId String
  mediaId    String
  createdAt  DateTime        @default(now())
  order      Int?
  activity   ProjectActivity @relation(fields: [activityId], references: [id], onDelete: Cascade)
  media      Media           @relation(fields: [mediaId], references: [id], onDelete: Cascade)

  @@unique([activityId, mediaId])
  @@index([activityId, order])
  @@index([mediaId], map: "project_activity_to_media_mediaId_fkey")
  @@map("project_activity_to_media")
}

model ProjectActivityToMaterial {
  id         String          @id @default(uuid())
  activityId String
  materialId String
  createdAt  DateTime        @default(now())
  activity   ProjectActivity @relation(fields: [activityId], references: [id], onDelete: Cascade)
  material   Material        @relation(fields: [materialId], references: [id], onDelete: Cascade)

  @@unique([activityId, materialId])
  @@index([materialId], map: "project_activity_to_material_materialId_fkey")
  @@map("project_activity_to_material")
}

model PasswordResetRequest {
  id          String    @id @default(cuid())
  userId      String
  status      String    @default("PENDING")
  reason      String?   @db.Text
  requestedAt DateTime  @default(now())
  processedAt DateTime?
  processedBy String?
  adminNotes  String?   @db.Text
  expiresAt   DateTime
  createdAt   DateTime  @default(now())
  updatedAt   DateTime  @updatedAt
  User        User      @relation(fields: [userId], references: [id])

  @@index([userId])
  @@index([status])
  @@index([expiresAt])
  @@map("password_reset_request")
}

model ContactSubmission {
  id        String   @id @default(uuid())
  name      String?  @db.VarChar(255)
  email     String   @db.VarChar(255)
  message   String   @db.Text
  status    String   @default("unread") @db.VarChar(50)
  userId    String?
  createdAt DateTime @default(now())
  updatedAt DateTime @updatedAt
  user      User?    @relation(fields: [userId], references: [id])

  @@index([status])
  @@index([userId])
  @@index([createdAt])
  @@map("contact_submission")
}

enum Role {
  USER
  ADMIN
  TEACHER
}

enum MediaType {
  IMAGE
  DOCUMENT
  VIDEO
  AUDIO
  OTHER
}

enum MaterialType {
  PDF
  WORD
  EXCEL
  POWERPOINT
  OTHER
}
>>>>>>> a6c24119
<|MERGE_RESOLUTION|>--- conflicted
+++ resolved
@@ -1,1045 +1,536 @@
-<<<<<<< HEAD
-generator client {
-  provider      = "prisma-client-js"
-  binaryTargets = ["native", "debian-openssl-3.0.x"]
-}
-
-datasource db {
-  provider = "mysql"
-  url      = env("DATABASE_URL")
-}
-
-model User {
-  id              String           @id @default(uuid())
-  email           String           @unique
-  name            String?
-  createdAt       DateTime         @default(now())
-  updatedAt       DateTime         @updatedAt
-  emailVerified   Boolean          @default(false)
-  image           String?          @db.Text
-  banExpires      DateTime?
-  banReason       String?          @db.Text
-  banned          Boolean?         @default(false)
-  role                  Role                   @default(USER)
-  Account               Account[]
-  pages                 Page[]
-  quizSubmissions       QuizSubmission[]
-  Session               Session[]
-  passwordResetRequests PasswordResetRequest[]
-  contactSubmissions    ContactSubmission[]
-
-  @@map("user")
-}
-
-model Session {
-  id             String   @id @default(uuid())
-  expiresAt      DateTime
-  ipAddress      String?  @db.VarChar(45)
-  userAgent      String?  @db.Text
-  userId         String
-  createdAt      DateTime @default(now())
-  impersonatedBy String?
-  token          String   @unique @db.VarChar(255)
-  updatedAt      DateTime @updatedAt
-  user           User     @relation(fields: [userId], references: [id], onDelete: Cascade)
-
-  @@index([userId])
-  @@map("session")
-}
-
-model Account {
-  id                    String    @id @default(uuid())
-  accountId             String
-  providerId            String
-  userId                String
-  accessToken           String?   @db.Text
-  refreshToken          String?   @db.Text
-  idToken               String?   @db.Text
-  expiresAt             DateTime?
-  password              String?   @db.Text
-  accessTokenExpiresAt  DateTime?
-  createdAt             DateTime  @default(now())
-  refreshTokenExpiresAt DateTime?
-  scope                 String?   @db.Text
-  updatedAt             DateTime  @updatedAt
-  user                  User      @relation(fields: [userId], references: [id], onDelete: Cascade)
-
-  @@index([userId])
-  @@map("account")
-}
-
-model Verification {
-  id         String    @id @default(uuid())
-  identifier String    @db.VarChar(255)
-  value      String    @db.Text
-  expiresAt  DateTime
-  createdAt  DateTime? @default(now())
-  updatedAt  DateTime? @updatedAt
-
-  @@index([identifier])
-  @@map("verification")
-}
-
-model Post {
-  id          String    @id @default(uuid())
-  title       String    @db.VarChar(255)
-  title_sl    String?   @db.VarChar(255)
-  title_hr    String?   @db.VarChar(255)
-  slug        String    @unique @db.VarChar(255)
-  content     String    @db.Text
-  content_sl  String?   @db.Text
-  content_hr  String?   @db.Text
-  excerpt     String?   @db.Text
-  excerpt_sl  String?   @db.Text
-  excerpt_hr  String?   @db.Text
-  featured    Boolean   @default(false)
-  published   Boolean   @default(false)
-  publishedAt DateTime?
-  coverId     String?
-  createdAt   DateTime  @default(now())
-  updatedAt   DateTime  @updatedAt
-  projectId   String?
-  authorName  String    @default("Admin") @db.VarChar(255)
-  cover       Media?    @relation(fields: [coverId], references: [id])
-  Project     Project?  @relation(fields: [projectId], references: [id])
-
-  @@index([slug])
-  @@index([projectId])
-  @@index([coverId], map: "post_coverId_fkey")
-  @@map("post")
-}
-
-model Page {
-  id          String    @id @default(uuid())
-  title       String    @db.VarChar(255)
-  title_sl    String?   @db.VarChar(255)
-  title_hr    String?   @db.VarChar(255)
-  slug        String    @unique @db.VarChar(255)
-  content     String    @db.Text
-  content_sl  String?   @db.Text
-  content_hr  String?   @db.Text
-  published   Boolean   @default(false)
-  publishedAt DateTime?
-  authorId    String
-  parentId    String?
-  createdAt   DateTime  @default(now())
-  updatedAt   DateTime  @updatedAt
-  mediaId     String?
-  projectId   String?
-  author      User      @relation(fields: [authorId], references: [id])
-  Media       Media?    @relation(fields: [mediaId], references: [id])
-  parent      Page?     @relation("PageToPage", fields: [parentId], references: [id])
-  children    Page[]    @relation("PageToPage")
-  Project     Project?  @relation(fields: [projectId], references: [id])
-
-  @@index([slug])
-  @@index([authorId])
-  @@index([mediaId], map: "page_mediaId_fkey")
-  @@index([parentId], map: "page_parentId_fkey")
-  @@index([projectId], map: "page_projectId_fkey")
-  @@map("page")
-}
-
-model Media {
-  id             String                   @id @default(uuid())
-  filename       String                   @db.VarChar(255)
-  url            String                   @db.Text
-  mimeType       String                   @db.VarChar(100)
-  size           Int
-  type           MediaType                @default(OTHER)
-  alt            String?                  @db.Text
-  alt_sl         String?                  @db.Text
-  alt_hr         String?                  @db.Text
-  createdAt      DateTime                 @default(now())
-  updatedAt      DateTime                 @updatedAt
-  projectId      String?
-  Project        Project?                 @relation(fields: [projectId], references: [id])
-  pages          Page[]
-  posts          Post[]
-  projectHero    Project[]                @relation("ProjectHero")
-  activities     ProjectActivityToMedia[]
-  projectGallery ProjectToGallery[]
-  teachers       Teacher[]
-  testimonials   Testimonial[]
-
-  @@index([projectId])
-  @@map("media")
-}
-
-model Material {
-  id             String                      @id @default(uuid())
-  title          String                      @db.VarChar(255)
-  title_sl       String?                     @db.VarChar(255)
-  title_hr       String?                     @db.VarChar(255)
-  description    String?                     @db.Text
-  description_sl String?                     @db.Text
-  description_hr String?                     @db.Text
-  type           MaterialType                @default(OTHER)
-  url            String                      @db.Text
-  filename       String                      @db.VarChar(255)
-  fileKey        String                      @db.VarChar(255)
-  size           Int
-  downloads      Int                         @default(0)
-  published      Boolean                     @default(true)
-  category       String?                     @db.VarChar(100)
-  category_sl    String?                     @db.VarChar(100)
-  category_hr    String?                     @db.VarChar(100)
-  createdAt      DateTime                    @default(now())
-  updatedAt      DateTime                    @updatedAt
-  language       String                      @default("en") @db.VarChar(10)
-  activities     ProjectActivityToMaterial[]
-
-  @@index([type])
-  @@index([category])
-  @@map("material")
-}
-
-model Teacher {
-  id           String                     @id @default(uuid())
-  name         String                     @db.VarChar(255)
-  title        String?                    @db.VarChar(255)
-  title_sl     String?                    @db.VarChar(255)
-  title_hr     String?                    @db.VarChar(255)
-  bio          String?                    @db.Text
-  bio_sl       String?                    @db.Text
-  bio_hr       String?                    @db.Text
-  photoId      String?
-  email        String?                    @db.VarChar(255)
-  displayOrder Int                        @default(0)
-  createdAt    DateTime                   @default(now())
-  updatedAt    DateTime                   @updatedAt
-  school       String?                    @db.VarChar(255)
-  activities   ProjectActivityToTeacher[]
-  quizzes      Quiz[]
-  photo        Media?                     @relation(fields: [photoId], references: [id])
-  projects     TeacherToProject[]
-
-  @@index([photoId], map: "teacher_photoId_fkey")
-  @@map("teacher")
-}
-
-model Quiz {
-  id             String           @id @default(uuid())
-  title          String           @db.VarChar(255)
-  title_sl       String?          @db.VarChar(255)
-  title_hr       String?          @db.VarChar(255)
-  description    String?          @db.Text
-  description_sl String?          @db.Text
-  description_hr String?          @db.Text
-  teacherId      String
-  createdAt      DateTime         @default(now())
-  updatedAt      DateTime         @updatedAt
-  projectId      String?
-  questions      Question[]
-  Project        Project?         @relation(fields: [projectId], references: [id])
-  teacher        Teacher          @relation(fields: [teacherId], references: [id])
-  submissions    QuizSubmission[]
-
-  @@index([teacherId])
-  @@index([projectId])
-  @@map("quiz")
-}
-
-model Question {
-  id                String       @id @default(uuid())
-  text              String       @db.Text
-  text_sl           String?      @db.Text
-  text_hr           String?      @db.Text
-  questionType      QuestionType @default(SINGLE_CHOICE)
-  answersData       Json?
-  migrationVersion  Int          @default(1)
-  quizId            String
-  correctOptionId   String?      @unique
-  createdAt         DateTime     @default(now())
-  updatedAt         DateTime     @updatedAt
-  options           Option[]     @relation("QuestionOptions")
-  correctOption     Option?      @relation("CorrectAnswer", fields: [correctOptionId], references: [id])
-  quiz              Quiz         @relation(fields: [quizId], references: [id])
-
-  @@index([quizId])
-  @@index([questionType])
-  @@index([migrationVersion])
-  @@index([quizId, questionType])
-  @@map("question")
-}
-
-model Option {
-  id                    String    @id @default(uuid())
-  text                  String    @db.Text
-  text_sl               String?   @db.Text
-  text_hr               String?   @db.Text
-  questionId            String
-  correct               Boolean   @default(false)
-  createdAt             DateTime  @default(now())
-  updatedAt             DateTime  @updatedAt
-  question              Question  @relation("QuestionOptions", fields: [questionId], references: [id], onDelete: Cascade)
-  correctAnswerQuestion Question? @relation("CorrectAnswer")
-
-  @@index([questionId])
-  @@map("option")
-}
-
-model QuizSubmission {
-  id        String   @id @default(uuid())
-  quizId    String
-  userId    String
-  score     Float
-  answers   Json
-  createdAt DateTime @default(now())
-  updatedAt DateTime @updatedAt
-  quiz      Quiz     @relation(fields: [quizId], references: [id])
-  user      User     @relation(fields: [userId], references: [id])
-
-  @@index([quizId])
-  @@index([userId])
-  @@map("quiz_submission")
-}
-
-model Project {
-  id             String             @id @default(uuid())
-  name           String             @db.VarChar(255)
-  name_sl        String?            @db.VarChar(255)
-  name_hr        String?            @db.VarChar(255)
-  slug           String             @unique @db.VarChar(255)
-  description    String?            @db.Text
-  description_sl String?            @db.Text
-  description_hr String?            @db.Text
-  published      Boolean            @default(false)
-  publishedAt    DateTime?
-  featured       Boolean            @default(false)
-  heroImageId    String?
-  createdAt      DateTime           @default(now())
-  updatedAt      DateTime           @updatedAt
-  Media          Media[]
-  pages          Page[]
-  posts          Post[]
-  heroImage      Media?             @relation("ProjectHero", fields: [heroImageId], references: [id])
-  timeline       ProjectPhase[]
-  gallery        ProjectToGallery[]
-  quizzes        Quiz[]
-  teachers       TeacherToProject[]
-
-  @@index([slug])
-  @@index([heroImageId], map: "project_heroImageId_fkey")
-  @@map("project")
-}
-
-model ProjectPhase {
-  id         String            @id @default(uuid())
-  title      String            @db.VarChar(255)
-  title_sl   String?           @db.VarChar(255)
-  title_hr   String?           @db.VarChar(255)
-  startDate  DateTime?
-  endDate    DateTime?
-  completed  Boolean           @default(false)
-  order      Int
-  projectId  String
-  createdAt  DateTime          @default(now())
-  updatedAt  DateTime          @updatedAt
-  activities ProjectActivity[]
-  project    Project           @relation(fields: [projectId], references: [id], onDelete: Cascade)
-
-  @@index([projectId])
-  @@map("project_phase")
-}
-
-model Testimonial {
-  id         String   @id @default(uuid())
-  name       String   @db.VarChar(255)
-  role       String   @db.VarChar(255)
-  role_sl    String?  @db.VarChar(255)
-  role_hr    String?  @db.VarChar(255)
-  content    String   @db.Text
-  content_sl String?  @db.Text
-  content_hr String?  @db.Text
-  photoId    String?
-  featured   Boolean  @default(false)
-  published  Boolean  @default(false)
-  createdAt  DateTime @default(now())
-  updatedAt  DateTime @updatedAt
-  photo      Media?   @relation(fields: [photoId], references: [id])
-
-  @@index([photoId], map: "testimonial_photoId_fkey")
-  @@map("testimonial")
-}
-
-model ProjectActivity {
-  id             String                      @id @default(uuid())
-  title          String                      @db.VarChar(255)
-  title_sl       String?                     @db.VarChar(255)
-  title_hr       String?                     @db.VarChar(255)
-  description    String                      @db.Text
-  description_sl String?                     @db.Text
-  description_hr String?                     @db.Text
-  order          Int                         @default(0)
-  phaseId        String
-  createdAt      DateTime                    @default(now())
-  updatedAt      DateTime                    @updatedAt
-  phase          ProjectPhase                @relation(fields: [phaseId], references: [id], onDelete: Cascade)
-  materials      ProjectActivityToMaterial[]
-  images         ProjectActivityToMedia[]
-  teachers       ProjectActivityToTeacher[]
-
-  @@index([phaseId])
-  @@map("project_activity")
-}
-
-model TeacherToProject {
-  id        String   @id @default(uuid())
-  teacherId String
-  projectId String
-  createdAt DateTime @default(now())
-  project   Project  @relation(fields: [projectId], references: [id], onDelete: Cascade)
-  teacher   Teacher  @relation(fields: [teacherId], references: [id], onDelete: Cascade)
-
-  @@unique([teacherId, projectId])
-  @@index([projectId], map: "teacher_to_project_projectId_fkey")
-  @@map("teacher_to_project")
-}
-
-model ProjectToGallery {
-  id        String   @id @default(uuid())
-  projectId String
-  mediaId   String
-  createdAt DateTime @default(now())
-  media     Media    @relation(fields: [mediaId], references: [id], onDelete: Cascade)
-  project   Project  @relation(fields: [projectId], references: [id], onDelete: Cascade)
-
-  @@unique([projectId, mediaId])
-  @@index([mediaId], map: "project_to_gallery_mediaId_fkey")
-  @@map("project_to_gallery")
-}
-
-model ProjectActivityToTeacher {
-  id         String          @id @default(uuid())
-  activityId String
-  teacherId  String
-  createdAt  DateTime        @default(now())
-  activity   ProjectActivity @relation(fields: [activityId], references: [id], onDelete: Cascade)
-  teacher    Teacher         @relation(fields: [teacherId], references: [id], onDelete: Cascade)
-
-  @@unique([activityId, teacherId])
-  @@index([teacherId], map: "project_activity_to_teacher_teacherId_fkey")
-  @@map("project_activity_to_teacher")
-}
-
-model ProjectActivityToMedia {
-  id         String          @id @default(uuid())
-  activityId String
-  mediaId    String
-  createdAt  DateTime        @default(now())
-  order      Int?
-  activity   ProjectActivity @relation(fields: [activityId], references: [id], onDelete: Cascade)
-  media      Media           @relation(fields: [mediaId], references: [id], onDelete: Cascade)
-
-  @@unique([activityId, mediaId])
-  @@index([activityId, order])
-  @@index([mediaId], map: "project_activity_to_media_mediaId_fkey")
-  @@map("project_activity_to_media")
-}
-
-model ProjectActivityToMaterial {
-  id         String          @id @default(uuid())
-  activityId String
-  materialId String
-  createdAt  DateTime        @default(now())
-  activity   ProjectActivity @relation(fields: [activityId], references: [id], onDelete: Cascade)
-  material   Material        @relation(fields: [materialId], references: [id], onDelete: Cascade)
-
-  @@unique([activityId, materialId])
-  @@index([materialId], map: "project_activity_to_material_materialId_fkey")
-  @@map("project_activity_to_material")
-}
-
-model PasswordResetRequest {
-  id          String    @id @default(cuid())
-  userId      String
-  status      String    @default("PENDING")
-  reason      String?   @db.Text
-  requestedAt DateTime  @default(now())
-  processedAt DateTime?
-  processedBy String?
-  adminNotes  String?   @db.Text
-  expiresAt   DateTime
-  createdAt   DateTime  @default(now())
-  updatedAt   DateTime  @updatedAt
-
-  User        User      @relation(fields: [userId], references: [id])
-
-  @@index([userId])
-  @@index([status])
-  @@index([expiresAt])
-  @@map("password_reset_request")
-}
-
-model ContactSubmission {
-  id        String   @id @default(uuid())
-  name      String?  @db.VarChar(255)
-  email     String   @db.VarChar(255)
-  message   String   @db.Text
-  status    String   @default("unread") @db.VarChar(50)
-  userId    String?
-  createdAt DateTime @default(now())
-  updatedAt DateTime @updatedAt
-
-  user      User?    @relation(fields: [userId], references: [id])
-
-  @@index([status])
-  @@index([userId])
-  @@index([createdAt])
-  @@map("contact_submission")
-}
-
-model MigrationAudit {
-  id             String   @id @default(uuid())
-  tableName      String   @db.VarChar(100)
-  operation      String   @db.VarChar(50)
-  oldData        Json?
-  newData        Json?
-  migrationPhase Int
-  createdAt      DateTime @default(now())
-  userId         String?
-
-  @@index([tableName, migrationPhase])
-  @@index([createdAt])
-  @@map("migration_audit")
-}
-
-enum Role {
-  USER
-  ADMIN
-  TEACHER
-}
-
-enum QuestionType {
-  SINGLE_CHOICE
-  MULTIPLE_CHOICE
-  TEXT_INPUT
-  DROPDOWN
-  ORDERING
-  MATCHING
-  DRAG_DROP_IMAGE
-}
-
-enum MediaType {
-  IMAGE
-  DOCUMENT
-  VIDEO
-  AUDIO
-  OTHER
-}
-
-enum MaterialType {
-  PDF
-  WORD
-  EXCEL
-  POWERPOINT
-  OTHER
-}
-=======
-generator client {
-  provider      = "prisma-client-js"
-  binaryTargets = ["native", "debian-openssl-3.0.x"]
-}
-
-datasource db {
-  provider = "mysql"
-  url      = env("DATABASE_URL")
-}
-
-model User {
-  id                    String                 @id @default(uuid())
-  email                 String                 @unique
-  name                  String?
-  createdAt             DateTime               @default(now())
-  updatedAt             DateTime               @updatedAt
-  emailVerified         Boolean                @default(false)
-  image                 String?                @db.Text
-  banExpires            DateTime?
-  banReason             String?                @db.Text
-  banned                Boolean?               @default(false)
-  role                  Role                   @default(USER)
-  Account               Account[]
-  contactSubmissions    ContactSubmission[]
-  pages                 Page[]
-  passwordResetRequests PasswordResetRequest[]
-  quizSubmissions       QuizSubmission[]
-  Session               Session[]
-
-  @@map("user")
-}
-
-model Session {
-  id             String   @id @default(uuid())
-  expiresAt      DateTime
-  ipAddress      String?  @db.VarChar(45)
-  userAgent      String?  @db.Text
-  userId         String
-  createdAt      DateTime @default(now())
-  impersonatedBy String?
-  token          String   @unique @db.VarChar(255)
-  updatedAt      DateTime @updatedAt
-  user           User     @relation(fields: [userId], references: [id], onDelete: Cascade)
-
-  @@index([userId])
-  @@map("session")
-}
-
-model Account {
-  id                    String    @id @default(uuid())
-  accountId             String
-  providerId            String
-  userId                String
-  accessToken           String?   @db.Text
-  refreshToken          String?   @db.Text
-  idToken               String?   @db.Text
-  expiresAt             DateTime?
-  password              String?   @db.Text
-  accessTokenExpiresAt  DateTime?
-  createdAt             DateTime  @default(now())
-  refreshTokenExpiresAt DateTime?
-  scope                 String?   @db.Text
-  updatedAt             DateTime  @updatedAt
-  user                  User      @relation(fields: [userId], references: [id], onDelete: Cascade)
-
-  @@index([userId])
-  @@map("account")
-}
-
-model Verification {
-  id         String    @id @default(uuid())
-  identifier String    @db.VarChar(255)
-  value      String    @db.Text
-  expiresAt  DateTime
-  createdAt  DateTime? @default(now())
-  updatedAt  DateTime? @updatedAt
-
-  @@index([identifier])
-  @@map("verification")
-}
-
-model Post {
-  id          String    @id @default(uuid())
-  title       String    @db.VarChar(255)
-  title_sl    String?   @db.VarChar(255)
-  title_hr    String?   @db.VarChar(255)
-  slug        String    @unique @db.VarChar(255)
-  content     String    @db.Text
-  content_sl  String?   @db.Text
-  content_hr  String?   @db.Text
-  excerpt     String?   @db.Text
-  excerpt_sl  String?   @db.Text
-  excerpt_hr  String?   @db.Text
-  featured    Boolean   @default(false)
-  published   Boolean   @default(false)
-  publishedAt DateTime?
-  coverId     String?
-  createdAt   DateTime  @default(now())
-  updatedAt   DateTime  @updatedAt
-  projectId   String?
-  authorName  String    @default("Admin") @db.VarChar(255)
-  cover       Media?    @relation(fields: [coverId], references: [id])
-  Project     Project?  @relation(fields: [projectId], references: [id])
-
-  @@index([slug])
-  @@index([projectId])
-  @@index([coverId], map: "post_coverId_fkey")
-  @@map("post")
-}
-
-model Page {
-  id          String    @id @default(uuid())
-  title       String    @db.VarChar(255)
-  title_sl    String?   @db.VarChar(255)
-  title_hr    String?   @db.VarChar(255)
-  slug        String    @unique @db.VarChar(255)
-  content     String    @db.Text
-  content_sl  String?   @db.Text
-  content_hr  String?   @db.Text
-  published   Boolean   @default(false)
-  publishedAt DateTime?
-  authorId    String
-  parentId    String?
-  createdAt   DateTime  @default(now())
-  updatedAt   DateTime  @updatedAt
-  mediaId     String?
-  projectId   String?
-  author      User      @relation(fields: [authorId], references: [id])
-  Media       Media?    @relation(fields: [mediaId], references: [id])
-  parent      Page?     @relation("PageToPage", fields: [parentId], references: [id])
-  children    Page[]    @relation("PageToPage")
-  Project     Project?  @relation(fields: [projectId], references: [id])
-
-  @@index([slug])
-  @@index([authorId])
-  @@index([mediaId], map: "page_mediaId_fkey")
-  @@index([parentId], map: "page_parentId_fkey")
-  @@index([projectId], map: "page_projectId_fkey")
-  @@map("page")
-}
-
-model Media {
-  id             String                   @id @default(uuid())
-  filename       String                   @db.VarChar(255)
-  url            String                   @db.Text
-  mimeType       String                   @db.VarChar(100)
-  size           Int
-  type           MediaType                @default(OTHER)
-  alt            String?                  @db.Text
-  alt_sl         String?                  @db.Text
-  alt_hr         String?                  @db.Text
-  createdAt      DateTime                 @default(now())
-  updatedAt      DateTime                 @updatedAt
-  projectId      String?
-  Project        Project?                 @relation(fields: [projectId], references: [id])
-  pages          Page[]
-  posts          Post[]
-  projectHero    Project[]                @relation("ProjectHero")
-  activities     ProjectActivityToMedia[]
-  projectGallery ProjectToGallery[]
-  teachers       Teacher[]
-  testimonials   Testimonial[]
-
-  @@index([projectId])
-  @@map("media")
-}
-
-model Material {
-  id             String                      @id @default(uuid())
-  title          String                      @db.VarChar(255)
-  title_sl       String?                     @db.VarChar(255)
-  title_hr       String?                     @db.VarChar(255)
-  description    String?                     @db.Text
-  description_sl String?                     @db.Text
-  description_hr String?                     @db.Text
-  type           MaterialType                @default(OTHER)
-  url            String                      @db.Text
-  filename       String                      @db.VarChar(255)
-  fileKey        String                      @db.VarChar(255)
-  size           Int
-  downloads      Int                         @default(0)
-  published      Boolean                     @default(true)
-  category       String?                     @db.VarChar(100)
-  category_sl    String?                     @db.VarChar(100)
-  category_hr    String?                     @db.VarChar(100)
-  createdAt      DateTime                    @default(now())
-  updatedAt      DateTime                    @updatedAt
-  language       String                      @default("en") @db.VarChar(10)
-  activities     ProjectActivityToMaterial[]
-
-  @@index([type])
-  @@index([category])
-  @@map("material")
-}
-
-model Teacher {
-  id           String                     @id @default(uuid())
-  name         String                     @db.VarChar(255)
-  title        String?                    @db.VarChar(255)
-  title_sl     String?                    @db.VarChar(255)
-  title_hr     String?                    @db.VarChar(255)
-  bio          String?                    @db.Text
-  bio_sl       String?                    @db.Text
-  bio_hr       String?                    @db.Text
-  photoId      String?
-  email        String?                    @db.VarChar(255)
-  displayOrder Int                        @default(0)
-  createdAt    DateTime                   @default(now())
-  updatedAt    DateTime                   @updatedAt
-  school       String?                    @db.VarChar(255)
-  visible      Boolean                    @default(true)
-  activities   ProjectActivityToTeacher[]
-  quizzes      Quiz[]
-  photo        Media?                     @relation(fields: [photoId], references: [id])
-  projects     TeacherToProject[]
-
-  @@index([photoId], map: "teacher_photoId_fkey")
-  @@map("teacher")
-}
-
-model Quiz {
-  id             String           @id @default(uuid())
-  title          String           @db.VarChar(255)
-  title_sl       String?          @db.VarChar(255)
-  title_hr       String?          @db.VarChar(255)
-  description    String?          @db.Text
-  description_sl String?          @db.Text
-  description_hr String?          @db.Text
-  teacherId      String
-  createdAt      DateTime         @default(now())
-  updatedAt      DateTime         @updatedAt
-  projectId      String?
-  questions      Question[]
-  Project        Project?         @relation(fields: [projectId], references: [id])
-  teacher        Teacher          @relation(fields: [teacherId], references: [id])
-  submissions    QuizSubmission[]
-
-  @@index([teacherId])
-  @@index([projectId])
-  @@map("quiz")
-}
-
-model Question {
-  id              String   @id @default(uuid())
-  text            String   @db.Text
-  text_sl         String?  @db.Text
-  text_hr         String?  @db.Text
-  quizId          String
-  correctOptionId String?  @unique
-  createdAt       DateTime @default(now())
-  updatedAt       DateTime @updatedAt
-  options         Option[] @relation("QuestionOptions")
-  correctOption   Option?  @relation("CorrectAnswer", fields: [correctOptionId], references: [id])
-  quiz            Quiz     @relation(fields: [quizId], references: [id])
-
-  @@index([quizId])
-  @@map("question")
-}
-
-model Option {
-  id                    String    @id @default(uuid())
-  text                  String    @db.Text
-  text_sl               String?   @db.Text
-  text_hr               String?   @db.Text
-  questionId            String
-  correct               Boolean   @default(false)
-  createdAt             DateTime  @default(now())
-  updatedAt             DateTime  @updatedAt
-  question              Question  @relation("QuestionOptions", fields: [questionId], references: [id], onDelete: Cascade)
-  correctAnswerQuestion Question? @relation("CorrectAnswer")
-
-  @@index([questionId])
-  @@map("option")
-}
-
-model QuizSubmission {
-  id        String   @id @default(uuid())
-  quizId    String
-  userId    String
-  score     Float
-  answers   Json
-  createdAt DateTime @default(now())
-  updatedAt DateTime @updatedAt
-  quiz      Quiz     @relation(fields: [quizId], references: [id])
-  user      User     @relation(fields: [userId], references: [id])
-
-  @@index([quizId])
-  @@index([userId])
-  @@map("quiz_submission")
-}
-
-model Project {
-  id             String             @id @default(uuid())
-  name           String             @db.VarChar(255)
-  name_sl        String?            @db.VarChar(255)
-  name_hr        String?            @db.VarChar(255)
-  slug           String             @unique @db.VarChar(255)
-  description    String?            @db.Text
-  description_sl String?            @db.Text
-  description_hr String?            @db.Text
-  published      Boolean            @default(false)
-  publishedAt    DateTime?
-  featured       Boolean            @default(false)
-  heroImageId    String?
-  createdAt      DateTime           @default(now())
-  updatedAt      DateTime           @updatedAt
-  Media          Media[]
-  pages          Page[]
-  posts          Post[]
-  heroImage      Media?             @relation("ProjectHero", fields: [heroImageId], references: [id])
-  timeline       ProjectPhase[]
-  gallery        ProjectToGallery[]
-  quizzes        Quiz[]
-  teachers       TeacherToProject[]
-
-  @@index([slug])
-  @@index([heroImageId], map: "project_heroImageId_fkey")
-  @@map("project")
-}
-
-model ProjectPhase {
-  id         String            @id @default(uuid())
-  title      String            @db.VarChar(255)
-  title_sl   String?           @db.VarChar(255)
-  title_hr   String?           @db.VarChar(255)
-  startDate  DateTime?
-  endDate    DateTime?
-  completed  Boolean           @default(false)
-  order      Int
-  projectId  String
-  createdAt  DateTime          @default(now())
-  updatedAt  DateTime          @updatedAt
-  activities ProjectActivity[]
-  project    Project           @relation(fields: [projectId], references: [id], onDelete: Cascade)
-
-  @@index([projectId])
-  @@map("project_phase")
-}
-
-model Testimonial {
-  id         String   @id @default(uuid())
-  name       String   @db.VarChar(255)
-  role       String   @db.VarChar(255)
-  role_sl    String?  @db.VarChar(255)
-  role_hr    String?  @db.VarChar(255)
-  content    String   @db.Text
-  content_sl String?  @db.Text
-  content_hr String?  @db.Text
-  photoId    String?
-  featured   Boolean  @default(false)
-  published  Boolean  @default(false)
-  createdAt  DateTime @default(now())
-  updatedAt  DateTime @updatedAt
-  photo      Media?   @relation(fields: [photoId], references: [id])
-
-  @@index([photoId], map: "testimonial_photoId_fkey")
-  @@map("testimonial")
-}
-
-model ProjectActivity {
-  id             String                      @id @default(uuid())
-  title          String                      @db.VarChar(255)
-  title_sl       String?                     @db.VarChar(255)
-  title_hr       String?                     @db.VarChar(255)
-  description    String                      @db.Text
-  description_sl String?                     @db.Text
-  description_hr String?                     @db.Text
-  order          Int                         @default(0)
-  phaseId        String
-  createdAt      DateTime                    @default(now())
-  updatedAt      DateTime                    @updatedAt
-  phase          ProjectPhase                @relation(fields: [phaseId], references: [id], onDelete: Cascade)
-  materials      ProjectActivityToMaterial[]
-  images         ProjectActivityToMedia[]
-  teachers       ProjectActivityToTeacher[]
-
-  @@index([phaseId])
-  @@map("project_activity")
-}
-
-model TeacherToProject {
-  id        String   @id @default(uuid())
-  teacherId String
-  projectId String
-  createdAt DateTime @default(now())
-  project   Project  @relation(fields: [projectId], references: [id], onDelete: Cascade)
-  teacher   Teacher  @relation(fields: [teacherId], references: [id], onDelete: Cascade)
-
-  @@unique([teacherId, projectId])
-  @@index([projectId], map: "teacher_to_project_projectId_fkey")
-  @@map("teacher_to_project")
-}
-
-model ProjectToGallery {
-  id        String   @id @default(uuid())
-  projectId String
-  mediaId   String
-  createdAt DateTime @default(now())
-  media     Media    @relation(fields: [mediaId], references: [id], onDelete: Cascade)
-  project   Project  @relation(fields: [projectId], references: [id], onDelete: Cascade)
-
-  @@unique([projectId, mediaId])
-  @@index([mediaId], map: "project_to_gallery_mediaId_fkey")
-  @@map("project_to_gallery")
-}
-
-model ProjectActivityToTeacher {
-  id         String          @id @default(uuid())
-  activityId String
-  teacherId  String
-  createdAt  DateTime        @default(now())
-  activity   ProjectActivity @relation(fields: [activityId], references: [id], onDelete: Cascade)
-  teacher    Teacher         @relation(fields: [teacherId], references: [id], onDelete: Cascade)
-
-  @@unique([activityId, teacherId])
-  @@index([teacherId], map: "project_activity_to_teacher_teacherId_fkey")
-  @@map("project_activity_to_teacher")
-}
-
-model ProjectActivityToMedia {
-  id         String          @id @default(uuid())
-  activityId String
-  mediaId    String
-  createdAt  DateTime        @default(now())
-  order      Int?
-  activity   ProjectActivity @relation(fields: [activityId], references: [id], onDelete: Cascade)
-  media      Media           @relation(fields: [mediaId], references: [id], onDelete: Cascade)
-
-  @@unique([activityId, mediaId])
-  @@index([activityId, order])
-  @@index([mediaId], map: "project_activity_to_media_mediaId_fkey")
-  @@map("project_activity_to_media")
-}
-
-model ProjectActivityToMaterial {
-  id         String          @id @default(uuid())
-  activityId String
-  materialId String
-  createdAt  DateTime        @default(now())
-  activity   ProjectActivity @relation(fields: [activityId], references: [id], onDelete: Cascade)
-  material   Material        @relation(fields: [materialId], references: [id], onDelete: Cascade)
-
-  @@unique([activityId, materialId])
-  @@index([materialId], map: "project_activity_to_material_materialId_fkey")
-  @@map("project_activity_to_material")
-}
-
-model PasswordResetRequest {
-  id          String    @id @default(cuid())
-  userId      String
-  status      String    @default("PENDING")
-  reason      String?   @db.Text
-  requestedAt DateTime  @default(now())
-  processedAt DateTime?
-  processedBy String?
-  adminNotes  String?   @db.Text
-  expiresAt   DateTime
-  createdAt   DateTime  @default(now())
-  updatedAt   DateTime  @updatedAt
-  User        User      @relation(fields: [userId], references: [id])
-
-  @@index([userId])
-  @@index([status])
-  @@index([expiresAt])
-  @@map("password_reset_request")
-}
-
-model ContactSubmission {
-  id        String   @id @default(uuid())
-  name      String?  @db.VarChar(255)
-  email     String   @db.VarChar(255)
-  message   String   @db.Text
-  status    String   @default("unread") @db.VarChar(50)
-  userId    String?
-  createdAt DateTime @default(now())
-  updatedAt DateTime @updatedAt
-  user      User?    @relation(fields: [userId], references: [id])
-
-  @@index([status])
-  @@index([userId])
-  @@index([createdAt])
-  @@map("contact_submission")
-}
-
-enum Role {
-  USER
-  ADMIN
-  TEACHER
-}
-
-enum MediaType {
-  IMAGE
-  DOCUMENT
-  VIDEO
-  AUDIO
-  OTHER
-}
-
-enum MaterialType {
-  PDF
-  WORD
-  EXCEL
-  POWERPOINT
-  OTHER
-}
->>>>>>> a6c24119
+generator client {
+  provider      = "prisma-client-js"
+  binaryTargets = ["native", "debian-openssl-3.0.x"]
+}
+
+datasource db {
+  provider = "mysql"
+  url      = env("DATABASE_URL")
+}
+
+model User {
+  id                    String                 @id @default(uuid())
+  email                 String                 @unique
+  name                  String?
+  createdAt             DateTime               @default(now())
+  updatedAt             DateTime               @updatedAt
+  emailVerified         Boolean                @default(false)
+  image                 String?                @db.Text
+  banExpires            DateTime?
+  banReason             String?                @db.Text
+  banned                Boolean?               @default(false)
+  role                  Role                   @default(USER)
+  Account               Account[]
+  contactSubmissions    ContactSubmission[]
+  pages                 Page[]
+  passwordResetRequests PasswordResetRequest[]
+  quizSubmissions       QuizSubmission[]
+  Session               Session[]
+
+  @@map("user")
+}
+
+model Session {
+  id             String   @id @default(uuid())
+  expiresAt      DateTime
+  ipAddress      String?  @db.VarChar(45)
+  userAgent      String?  @db.Text
+  userId         String
+  createdAt      DateTime @default(now())
+  impersonatedBy String?
+  token          String   @unique @db.VarChar(255)
+  updatedAt      DateTime @updatedAt
+  user           User     @relation(fields: [userId], references: [id], onDelete: Cascade)
+
+  @@index([userId])
+  @@map("session")
+}
+
+model Account {
+  id                    String    @id @default(uuid())
+  accountId             String
+  providerId            String
+  userId                String
+  accessToken           String?   @db.Text
+  refreshToken          String?   @db.Text
+  idToken               String?   @db.Text
+  expiresAt             DateTime?
+  password              String?   @db.Text
+  accessTokenExpiresAt  DateTime?
+  createdAt             DateTime  @default(now())
+  refreshTokenExpiresAt DateTime?
+  scope                 String?   @db.Text
+  updatedAt             DateTime  @updatedAt
+  user                  User      @relation(fields: [userId], references: [id], onDelete: Cascade)
+
+  @@index([userId])
+  @@map("account")
+}
+
+model Verification {
+  id         String    @id @default(uuid())
+  identifier String    @db.VarChar(255)
+  value      String    @db.Text
+  expiresAt  DateTime
+  createdAt  DateTime? @default(now())
+  updatedAt  DateTime? @updatedAt
+
+  @@index([identifier])
+  @@map("verification")
+}
+
+model Post {
+  id          String    @id @default(uuid())
+  title       String    @db.VarChar(255)
+  title_sl    String?   @db.VarChar(255)
+  title_hr    String?   @db.VarChar(255)
+  slug        String    @unique @db.VarChar(255)
+  content     String    @db.Text
+  content_sl  String?   @db.Text
+  content_hr  String?   @db.Text
+  excerpt     String?   @db.Text
+  excerpt_sl  String?   @db.Text
+  excerpt_hr  String?   @db.Text
+  featured    Boolean   @default(false)
+  published   Boolean   @default(false)
+  publishedAt DateTime?
+  coverId     String?
+  createdAt   DateTime  @default(now())
+  updatedAt   DateTime  @updatedAt
+  projectId   String?
+  authorName  String    @default("Admin") @db.VarChar(255)
+  cover       Media?    @relation(fields: [coverId], references: [id])
+  Project     Project?  @relation(fields: [projectId], references: [id])
+
+  @@index([slug])
+  @@index([projectId])
+  @@index([coverId], map: "post_coverId_fkey")
+  @@map("post")
+}
+
+model Page {
+  id          String    @id @default(uuid())
+  title       String    @db.VarChar(255)
+  title_sl    String?   @db.VarChar(255)
+  title_hr    String?   @db.VarChar(255)
+  slug        String    @unique @db.VarChar(255)
+  content     String    @db.Text
+  content_sl  String?   @db.Text
+  content_hr  String?   @db.Text
+  published   Boolean   @default(false)
+  publishedAt DateTime?
+  authorId    String
+  parentId    String?
+  createdAt   DateTime  @default(now())
+  updatedAt   DateTime  @updatedAt
+  mediaId     String?
+  projectId   String?
+  author      User      @relation(fields: [authorId], references: [id])
+  Media       Media?    @relation(fields: [mediaId], references: [id])
+  parent      Page?     @relation("PageToPage", fields: [parentId], references: [id])
+  children    Page[]    @relation("PageToPage")
+  Project     Project?  @relation(fields: [projectId], references: [id])
+
+  @@index([slug])
+  @@index([authorId])
+  @@index([mediaId], map: "page_mediaId_fkey")
+  @@index([parentId], map: "page_parentId_fkey")
+  @@index([projectId], map: "page_projectId_fkey")
+  @@map("page")
+}
+
+model Media {
+  id             String                   @id @default(uuid())
+  filename       String                   @db.VarChar(255)
+  url            String                   @db.Text
+  mimeType       String                   @db.VarChar(100)
+  size           Int
+  type           MediaType                @default(OTHER)
+  alt            String?                  @db.Text
+  alt_sl         String?                  @db.Text
+  alt_hr         String?                  @db.Text
+  createdAt      DateTime                 @default(now())
+  updatedAt      DateTime                 @updatedAt
+  projectId      String?
+  Project        Project?                 @relation(fields: [projectId], references: [id])
+  pages          Page[]
+  posts          Post[]
+  projectHero    Project[]                @relation("ProjectHero")
+  activities     ProjectActivityToMedia[]
+  projectGallery ProjectToGallery[]
+  teachers       Teacher[]
+  testimonials   Testimonial[]
+
+  @@index([projectId])
+  @@map("media")
+}
+
+model Material {
+  id             String                      @id @default(uuid())
+  title          String                      @db.VarChar(255)
+  title_sl       String?                     @db.VarChar(255)
+  title_hr       String?                     @db.VarChar(255)
+  description    String?                     @db.Text
+  description_sl String?                     @db.Text
+  description_hr String?                     @db.Text
+  type           MaterialType                @default(OTHER)
+  url            String                      @db.Text
+  filename       String                      @db.VarChar(255)
+  fileKey        String                      @db.VarChar(255)
+  size           Int
+  downloads      Int                         @default(0)
+  published      Boolean                     @default(true)
+  category       String?                     @db.VarChar(100)
+  category_sl    String?                     @db.VarChar(100)
+  category_hr    String?                     @db.VarChar(100)
+  createdAt      DateTime                    @default(now())
+  updatedAt      DateTime                    @updatedAt
+  language       String                      @default("en") @db.VarChar(10)
+  activities     ProjectActivityToMaterial[]
+
+  @@index([type])
+  @@index([category])
+  @@map("material")
+}
+
+model Teacher {
+  id           String                     @id @default(uuid())
+  name         String                     @db.VarChar(255)
+  title        String?                    @db.VarChar(255)
+  title_sl     String?                    @db.VarChar(255)
+  title_hr     String?                    @db.VarChar(255)
+  bio          String?                    @db.Text
+  bio_sl       String?                    @db.Text
+  bio_hr       String?                    @db.Text
+  photoId      String?
+  email        String?                    @db.VarChar(255)
+  displayOrder Int                        @default(0)
+  createdAt    DateTime                   @default(now())
+  updatedAt    DateTime                   @updatedAt
+  school       String?                    @db.VarChar(255)
+  visible      Boolean                    @default(true)
+  activities   ProjectActivityToTeacher[]
+  quizzes      Quiz[]
+  photo        Media?                     @relation(fields: [photoId], references: [id])
+  projects     TeacherToProject[]
+
+  @@index([photoId], map: "teacher_photoId_fkey")
+  @@map("teacher")
+}
+
+model Quiz {
+  id             String           @id @default(uuid())
+  title          String           @db.VarChar(255)
+  title_sl       String?          @db.VarChar(255)
+  title_hr       String?          @db.VarChar(255)
+  description    String?          @db.Text
+  description_sl String?          @db.Text
+  description_hr String?          @db.Text
+  teacherId      String
+  createdAt      DateTime         @default(now())
+  updatedAt      DateTime         @updatedAt
+  projectId      String?
+  questions      Question[]
+  Project        Project?         @relation(fields: [projectId], references: [id])
+  teacher        Teacher          @relation(fields: [teacherId], references: [id])
+  submissions    QuizSubmission[]
+
+  @@index([teacherId])
+  @@index([projectId])
+  @@map("quiz")
+}
+
+model Question {
+  id               String       @id @default(uuid())
+  text             String       @db.Text
+  text_sl          String?      @db.Text
+  text_hr          String?      @db.Text
+  questionType     QuestionType @default(SINGLE_CHOICE)
+  answersData      Json?
+  migrationVersion Int          @default(1)
+  quizId           String
+  correctOptionId  String?      @unique
+  createdAt        DateTime     @default(now())
+  updatedAt        DateTime     @updatedAt
+  options          Option[]     @relation("QuestionOptions")
+  correctOption    Option?      @relation("CorrectAnswer", fields: [correctOptionId], references: [id])
+  quiz             Quiz         @relation(fields: [quizId], references: [id])
+
+  @@index([quizId])
+  @@index([questionType])
+  @@index([migrationVersion])
+  @@index([quizId, questionType])
+  @@map("question")
+}
+
+model Option {
+  id                    String    @id @default(uuid())
+  text                  String    @db.Text
+  text_sl               String?   @db.Text
+  text_hr               String?   @db.Text
+  questionId            String
+  correct               Boolean   @default(false)
+  createdAt             DateTime  @default(now())
+  updatedAt             DateTime  @updatedAt
+  question              Question  @relation("QuestionOptions", fields: [questionId], references: [id], onDelete: Cascade)
+  correctAnswerQuestion Question? @relation("CorrectAnswer")
+
+  @@index([questionId])
+  @@map("option")
+}
+
+model QuizSubmission {
+  id        String   @id @default(uuid())
+  quizId    String
+  userId    String
+  score     Float
+  answers   Json
+  createdAt DateTime @default(now())
+  updatedAt DateTime @updatedAt
+  quiz      Quiz     @relation(fields: [quizId], references: [id])
+  user      User     @relation(fields: [userId], references: [id])
+
+  @@index([quizId])
+  @@index([userId])
+  @@map("quiz_submission")
+}
+
+model Project {
+  id             String             @id @default(uuid())
+  name           String             @db.VarChar(255)
+  name_sl        String?            @db.VarChar(255)
+  name_hr        String?            @db.VarChar(255)
+  slug           String             @unique @db.VarChar(255)
+  description    String?            @db.Text
+  description_sl String?            @db.Text
+  description_hr String?            @db.Text
+  published      Boolean            @default(false)
+  publishedAt    DateTime?
+  featured       Boolean            @default(false)
+  heroImageId    String?
+  createdAt      DateTime           @default(now())
+  updatedAt      DateTime           @updatedAt
+  Media          Media[]
+  pages          Page[]
+  posts          Post[]
+  heroImage      Media?             @relation("ProjectHero", fields: [heroImageId], references: [id])
+  timeline       ProjectPhase[]
+  gallery        ProjectToGallery[]
+  quizzes        Quiz[]
+  teachers       TeacherToProject[]
+
+  @@index([slug])
+  @@index([heroImageId], map: "project_heroImageId_fkey")
+  @@map("project")
+}
+
+model ProjectPhase {
+  id         String            @id @default(uuid())
+  title      String            @db.VarChar(255)
+  title_sl   String?           @db.VarChar(255)
+  title_hr   String?           @db.VarChar(255)
+  startDate  DateTime?
+  endDate    DateTime?
+  completed  Boolean           @default(false)
+  order      Int
+  projectId  String
+  createdAt  DateTime          @default(now())
+  updatedAt  DateTime          @updatedAt
+  activities ProjectActivity[]
+  project    Project           @relation(fields: [projectId], references: [id], onDelete: Cascade)
+
+  @@index([projectId])
+  @@map("project_phase")
+}
+
+model Testimonial {
+  id         String   @id @default(uuid())
+  name       String   @db.VarChar(255)
+  role       String   @db.VarChar(255)
+  role_sl    String?  @db.VarChar(255)
+  role_hr    String?  @db.VarChar(255)
+  content    String   @db.Text
+  content_sl String?  @db.Text
+  content_hr String?  @db.Text
+  photoId    String?
+  featured   Boolean  @default(false)
+  published  Boolean  @default(false)
+  createdAt  DateTime @default(now())
+  updatedAt  DateTime @updatedAt
+  photo      Media?   @relation(fields: [photoId], references: [id])
+
+  @@index([photoId], map: "testimonial_photoId_fkey")
+  @@map("testimonial")
+}
+
+model ProjectActivity {
+  id             String                      @id @default(uuid())
+  title          String                      @db.VarChar(255)
+  title_sl       String?                     @db.VarChar(255)
+  title_hr       String?                     @db.VarChar(255)
+  description    String                      @db.Text
+  description_sl String?                     @db.Text
+  description_hr String?                     @db.Text
+  order          Int                         @default(0)
+  phaseId        String
+  createdAt      DateTime                    @default(now())
+  updatedAt      DateTime                    @updatedAt
+  phase          ProjectPhase                @relation(fields: [phaseId], references: [id], onDelete: Cascade)
+  materials      ProjectActivityToMaterial[]
+  images         ProjectActivityToMedia[]
+  teachers       ProjectActivityToTeacher[]
+
+  @@index([phaseId])
+  @@map("project_activity")
+}
+
+model TeacherToProject {
+  id        String   @id @default(uuid())
+  teacherId String
+  projectId String
+  createdAt DateTime @default(now())
+  project   Project  @relation(fields: [projectId], references: [id], onDelete: Cascade)
+  teacher   Teacher  @relation(fields: [teacherId], references: [id], onDelete: Cascade)
+
+  @@unique([teacherId, projectId])
+  @@index([projectId], map: "teacher_to_project_projectId_fkey")
+  @@map("teacher_to_project")
+}
+
+model ProjectToGallery {
+  id        String   @id @default(uuid())
+  projectId String
+  mediaId   String
+  createdAt DateTime @default(now())
+  media     Media    @relation(fields: [mediaId], references: [id], onDelete: Cascade)
+  project   Project  @relation(fields: [projectId], references: [id], onDelete: Cascade)
+
+  @@unique([projectId, mediaId])
+  @@index([mediaId], map: "project_to_gallery_mediaId_fkey")
+  @@map("project_to_gallery")
+}
+
+model ProjectActivityToTeacher {
+  id         String          @id @default(uuid())
+  activityId String
+  teacherId  String
+  createdAt  DateTime        @default(now())
+  activity   ProjectActivity @relation(fields: [activityId], references: [id], onDelete: Cascade)
+  teacher    Teacher         @relation(fields: [teacherId], references: [id], onDelete: Cascade)
+
+  @@unique([activityId, teacherId])
+  @@index([teacherId], map: "project_activity_to_teacher_teacherId_fkey")
+  @@map("project_activity_to_teacher")
+}
+
+model ProjectActivityToMedia {
+  id         String          @id @default(uuid())
+  activityId String
+  mediaId    String
+  createdAt  DateTime        @default(now())
+  order      Int?
+  activity   ProjectActivity @relation(fields: [activityId], references: [id], onDelete: Cascade)
+  media      Media           @relation(fields: [mediaId], references: [id], onDelete: Cascade)
+
+  @@unique([activityId, mediaId])
+  @@index([activityId, order])
+  @@index([mediaId], map: "project_activity_to_media_mediaId_fkey")
+  @@map("project_activity_to_media")
+}
+
+model ProjectActivityToMaterial {
+  id         String          @id @default(uuid())
+  activityId String
+  materialId String
+  createdAt  DateTime        @default(now())
+  activity   ProjectActivity @relation(fields: [activityId], references: [id], onDelete: Cascade)
+  material   Material        @relation(fields: [materialId], references: [id], onDelete: Cascade)
+
+  @@unique([activityId, materialId])
+  @@index([materialId], map: "project_activity_to_material_materialId_fkey")
+  @@map("project_activity_to_material")
+}
+
+model PasswordResetRequest {
+  id          String    @id @default(cuid())
+  userId      String
+  status      String    @default("PENDING")
+  reason      String?   @db.Text
+  requestedAt DateTime  @default(now())
+  processedAt DateTime?
+  processedBy String?
+  adminNotes  String?   @db.Text
+  expiresAt   DateTime
+  createdAt   DateTime  @default(now())
+  updatedAt   DateTime  @updatedAt
+  User        User      @relation(fields: [userId], references: [id])
+
+  @@index([userId])
+  @@index([status])
+  @@index([expiresAt])
+  @@map("password_reset_request")
+}
+
+model ContactSubmission {
+  id        String   @id @default(uuid())
+  name      String?  @db.VarChar(255)
+  email     String   @db.VarChar(255)
+  message   String   @db.Text
+  status    String   @default("unread") @db.VarChar(50)
+  userId    String?
+  createdAt DateTime @default(now())
+  updatedAt DateTime @updatedAt
+  user      User?    @relation(fields: [userId], references: [id])
+
+  @@index([status])
+  @@index([userId])
+  @@index([createdAt])
+  @@map("contact_submission")
+}
+
+model MigrationAudit {
+  id             String   @id @default(uuid())
+  tableName      String   @db.VarChar(100)
+  operation      String   @db.VarChar(50)
+  oldData        Json?
+  newData        Json?
+  migrationPhase Int
+  createdAt      DateTime @default(now())
+  userId         String?
+
+  @@index([tableName, migrationPhase])
+  @@index([createdAt])
+  @@map("migration_audit")
+}
+
+enum Role {
+  USER
+  ADMIN
+  TEACHER
+}
+
+enum QuestionType {
+  SINGLE_CHOICE
+  MULTIPLE_CHOICE
+  TEXT_INPUT
+  DROPDOWN
+  ORDERING
+  MATCHING
+  DRAG_DROP_IMAGE
+}
+
+enum MediaType {
+  IMAGE
+  DOCUMENT
+  VIDEO
+  AUDIO
+  OTHER
+}
+
+enum MaterialType {
+  PDF
+  WORD
+  EXCEL
+  POWERPOINT
+  OTHER
+}